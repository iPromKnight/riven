<<<<<<< HEAD
"""Realdebrid module"""
import os
import re
import time

from requests import ConnectTimeout
from utils.logger import logger
from utils.request import get, post, ping
from utils.settings import settings_manager
from program.media import MediaItem, MediaItemContainer, MediaItemState
import PTN


WANTED_FORMATS = [".mkv", ".mp4", ".avi"]


class Debrid:  # TODO CHECK TORRENTS LIST BEFORE DOWNLOAD, IF DOWNLOADED AND NOT IN LIBRARY CHOOSE ANOTHER TORRENT
    """Real-Debrid API Wrapper"""

    def __init__(self):
        # Realdebrid class library is a necessity
        while True:
            self.settings = settings_manager.get("realdebrid")
            self.auth_headers = {"Authorization": f'Bearer {self.settings["api_key"]}'}
            if self._validate_settings():
                self._torrents = {}
                break
            logger.error("Realdebrid settings incorrect, retrying in 2...")
            time.sleep(2)

    def _validate_settings(self):
        try:
            response = ping(
                    "https://api.real-debrid.com/rest/1.0/user",
                    additional_headers=self.auth_headers
                )
            return response.ok
        except ConnectTimeout:
            return False

    def download(self, media_items: MediaItemContainer):
        """Download given media items from real-debrid.com"""
        added_files = 0

        items = []
        for item in media_items:
            if item.state is not MediaItemState.LIBRARY:
                if item.type == "movie" and item.state is MediaItemState.SCRAPE:
                    items.append(item)
                if item.type == "show":
                    for season in item.seasons:
                        if season.state is MediaItemState.SCRAPE:
                            items.append(season)
                        else:
                            for episode in season.episodes:
                                if episode.state is MediaItemState.SCRAPE:
                                    items.append(episode)

        for item in items:
            added_files += self._download_movie(item)

        if added_files > 0:
            logger.info("Downloaded %s cached releases", added_files)

    def _download_movie(self, item):
        """Download movie from real-debrid.com"""
        self.check_stream_availability(item)
        self._determine_best_stream(item)
        self._download_item(item)
        # item.change_state(MediaItemState.DOWNLOAD)
        return 1

    def _download_item(self, item):
        if not item.get("active_stream", None):
            return 0
        request_id = self.add_magnet(item)

        time.sleep(0.3)
        self.select_files(request_id, item)

        if item.type == "movie":
            # file = next(iter(item.active_stream["files"].values())).get("filename")
            log_string = item.title
        if item.type == "season":
            # for file in item.active_stream["files"].values():
            #     obj = PTN.parse(file["filename"])
            #     if not obj.get("episode"):
            #         continue
            #     episode = obj["episode"]
            #     if type(episode) == list:
            #         item.joined_episodes = []
            #         for sub_episode in episode:
            #             item.episodes[sub_episode - 1].file = file["filename"]
            #             item.episodes[obj["episode"] - 1].folder = item.active_stream.get("name")
            #     else:
            #         index = obj["episode"] - 1
            #         if index in range(len(item.episodes)):
            #             item.episodes[obj["episode"] - 1].file = file["filename"]
            #             item.episodes[obj["episode"] - 1].folder = item.active_stream.get("name")
            log_string = f"{item.parent.title} season {item.number}"
        if item.type == "episode":
            # file = next(iter(item.active_stream["files"].values())).get("filename")
            log_string = f"{item.parent.parent.title} season {item.parent.number} episode {item.number}"

        # item.set("folder", item.active_stream.get("name"))
        # item.set("file", file)
        logger.debug("Downloaded %s", log_string)
        return 1

    def _get_torrent_info(self, request_id):
        data = self.get_torrent_info(request_id)
        if not data["id"] in self._torrents.keys():
            self._torrents[data["id"]] = data

    def _download_show(self, item):
        values = 0
        for season in item.seasons:
            if season.state == MediaItemState.SCRAPE:
                self.check_stream_availability(season)
                self._determine_best_stream(season)
                values += self._download_item(season)
            else:
                for episode in season.episodes:
                    if episode.state == MediaItemState.SCRAPE:
                        self.check_stream_availability(episode)
                        if self._determine_best_stream(episode):
                            self._download_item(season)
                            break
                        values += self._download_item(episode)
        return values

    def _determine_best_stream(self, item) -> bool:
        """Returns true if season stream found for episode"""
        cached = [
            stream_hash
            for stream_hash, stream_value in item.streams.items()
            if stream_value.get("cached")
        ]
        for stream_hash, stream in item.streams.items():
            if item.type == "episode":
                if stream.get("files") and self._real_episode_count(stream["files"]) >= len(
                    item.parent.episodes
                ):
                    item.parent.set("active_stream", stream)
                    logger.debug(
                        "Found cached release for %s %s",
                        item.parent.parent.title,
                        item.parent.number,
                    )
                    return True
                if stream.get("files") and self._real_episode_count(stream["files"]) == 0:
                    continue
            if stream_hash in cached:
                stream["hash"] = stream_hash
                item.set("active_stream", stream)
                break
        match (item.type):
            case "movie":
                log_string = item.title
            case "season":
                log_string = f"{item.parent.title} season {item.number}"
            case "episode":
                log_string = f"{item.parent.parent.title} season {item.parent.number} episode {item.number}"
            case _:
                log_string = ""

        if item.get("active_stream", None):
            logger.debug("Found cached release for %s", log_string)
        else:
            logger.debug("No cached release found for %s", log_string)
            item.streams = {}
        return False

    def check_stream_availability(self, item: MediaItem):
        if len(item.streams) == 0:
            return
        streams = "/".join(
            list(item.streams)
        )  # THIS IT TO SLOW, LETS CHECK ONE STREAM AT A TIME
        response = get(
            f"https://api.real-debrid.com/rest/1.0/torrents/instantAvailability/{streams}/",
            additional_headers=self.auth_headers,
            response_type=dict,
        )
        cached = False
        for stream_hash, provider_list in response.data.items():
            if len(provider_list) == 0:
                continue
            for containers in provider_list.values():
                for container in containers:
                    wanted_files = {
                        file_id: file
                        for file_id, file in container.items()
                        if os.path.splitext(file["filename"])[1] in WANTED_FORMATS
                        and file["filesize"] > 50000000
                    }
                    if wanted_files:
                        cached = False
                        if item.type == "season":
                            if self._real_episode_count(wanted_files) >= len(
                                item.episodes
                            ):
                                cached = True
                        if item.type == "movie":
                            if len(wanted_files) == 1:
                                cached = True
                        if item.type == "episode":
                            if len(wanted_files) >= 1:
                                cached = True
                    item.streams[stream_hash]["files"] = wanted_files
                    item.streams[stream_hash]["cached"] = cached
                    if cached:
                        return

    def _real_episode_count(self, files):
        def count_episodes(episode_numbers):
            count = 0
            for episode in episode_numbers:
                if "-" in episode:
                    start, end = map(int, episode.split("-"))
                    count += end - start + 1
                else:
                    count += 1
            return count

        total_count = 0
        for file in files.values():
            episode_numbers = re.findall(
                r"E(\d{1,2}(?:-\d{1,2})?)",
                file["filename"],
                re.IGNORECASE,
            )
            total_count += count_episodes(episode_numbers)
        return total_count

    def add_magnet(self, item: MediaItem) -> str:
        """Add magnet link to real-debrid.com"""
        if not item.active_stream.get("hash"):
            return None
        response = post(
            "https://api.real-debrid.com/rest/1.0/torrents/addMagnet",
            {
                "magnet": "magnet:?xt=urn:btih:"
                + item.active_stream["hash"]
                + "&dn=&tr="
            },
            additional_headers=self.auth_headers,
        )
        if response.is_ok:
            return response.data.id
        return None

    def select_files(self, request_id, item) -> bool:
        """Select files from real-debrid.com"""
        files = item.active_stream.get("files")
        response = post(
            f"https://api.real-debrid.com/rest/1.0/torrents/selectFiles/{request_id}",
            {"files": ",".join(files.keys())},
            additional_headers=self.auth_headers,
        )
        return response.is_ok

    def get_torrent_info(self, request_id):
        """Get torrent info from real-debrid.com"""
        response = get(
            f"https://api.real-debrid.com/rest/1.0/torrents/info/{request_id}",
            additional_headers=self.auth_headers,
        )
        if response.is_ok:
            return response.data
=======
"""Realdebrid module"""
import os
import re
import time

import requests
from requests import ConnectTimeout
from utils.logger import logger
from utils.request import get, post, ping
from utils.settings import settings_manager
from program.media import MediaItem, MediaItemContainer, MediaItemState


WANTED_FORMATS = [".mkv", ".mp4", ".avi"]
RD_BASE_URL = "https://api.real-debrid.com/rest/1.0"


def get_user():
    # TODO: Improve
    api_key = settings_manager.get("realdebrid")["api_key"]
    headers = {"Authorization": f"Bearer {api_key}"}
    response = requests.get(
        "https://api.real-debrid.com/rest/1.0/user", headers=headers
    )
    return response.json()


class Debrid:  # TODO CHECK TORRENTS LIST BEFORE DOWNLOAD, IF DOWNLOADED AND NOT IN LIBRARY CHOOSE ANOTHER TORRENT
    """Real-Debrid API Wrapper"""

    def __init__(self):
        # Realdebrid class library is a necessity
        while True:
            self.settings = settings_manager.get("realdebrid")
            self.auth_headers = {"Authorization": f'Bearer {self.settings["api_key"]}'}
            if self._validate_settings():
                self._torrents = {}
                break
            logger.error("Realdebrid settings incorrect, retrying in 2...")
            time.sleep(2)

    def _validate_settings(self):
        try:
            response = ping(
                "https://api.real-debrid.com/rest/1.0/user",
                additional_headers=self.auth_headers,
            )
            return response.ok
        except ConnectTimeout:
            return False

    def download(self, media_items: MediaItemContainer):
        """Download given media items from real-debrid.com"""
        added_files = 0

        items = [
            item
            for item in media_items
            if item.type == "movie"
            and item.state == MediaItemState.SCRAPED
            or item.type == "show"
            and item.state is not MediaItemState.LIBRARY
        ]

        for item in items:
            if item.type == "movie":
                added_files += self._download_movie(item)
            if item.type == "show":
                added_files += self._download_show(item)
        if added_files > 0:
            logger.info("Downloaded %s cached releases", added_files)

    def _download_movie(self, item):
        """Download movie from real-debrid.com"""
        self.check_stream_availability(item)
        self._determine_best_stream(item)
        self._download_item(item)
        # item.change_state(MediaItemState.DOWNLOADING)
        return 1

    def _download_item(self, item):
        if not item.get("active_stream", None):
            return 0
        request_id = self.add_magnet(item)

        time.sleep(0.3)
        self.select_files(request_id, item)

        folder_name = item.active_stream.get("name", None).split("\n")[0]

        if item.type == "movie":
            item.set("file_name", item.active_stream.get("name"))
            log_string = item.title
        if item.type == "season":
            if folder_name:
                item.parent.locations.append(folder_name)
            log_string = f"{item.parent.title} season {item.number}"
            # item.parent.change_state(MediaItemState.PARTIALLY_DOWNLOADING)
        if item.type == "episode":
            log_string = f"{item.parent.parent.title} season {item.parent.number} episode {item.number}"
            if folder_name:
                item.parent.parent.locations.append(folder_name)
            item.set("file_name", item.active_stream.get("file_name"))
            # item.parent.parent.change_state(MediaItemState.PARTIALLY_DOWNLOADING)
        logger.debug("Downloaded %s", log_string)
        # item.change_state(MediaItemState.DOWNLOADING)
        return 1

    def _get_torrent_info(self, request_id):
        data = self.get_torrent_info(request_id)
        if not data["id"] in self._torrents.keys():
            self._torrents[data["id"]] = data

    def _download_show(self, item):
        values = 0
        for season in item.seasons:
            if season.state == MediaItemState.SCRAPED:
                self.check_stream_availability(season)
                self._determine_best_stream(season)
                values += self._download_item(season)
            else:
                for episode in season.episodes:
                    if episode.state == MediaItemState.SCRAPED:
                        self.check_stream_availability(episode)
                        if self._determine_best_stream(episode):
                            self._download_item(season)
                            break
                        values += self._download_item(episode)
        return values

    def _determine_best_stream(self, item) -> bool:
        """Returns true if season stream found for episode"""
        cached = [
            stream_hash
            for stream_hash, stream_value in item.streams.items()
            if stream_value.get("cached")
        ]
        for stream_hash, stream in item.streams.items():
            # folder_name = stream["name"].split("\n")[0]
            if item.type == "episode":
                if self._real_episode_count(stream["files"]) >= len(
                    item.parent.episodes
                ):
                    # item.parent.change_state(MediaItemState.SCRAPED)
                    item.parent.set("active_stream", stream)
                    logger.debug(
                        "Found cached release for %s %s",
                        item.parent.parent.title,
                        item.parent.number,
                    )
                    return True
                if self._real_episode_count(stream["files"]) == 0:
                    continue
            if stream_hash in cached:
                stream["hash"] = stream_hash
                item.set("active_stream", stream)
                break
        match (item.type):
            case "movie":
                log_string = item.title
            case "season":
                log_string = f"{item.parent.title} season {item.number}"
            case "episode":
                log_string = f"{item.parent.parent.title} season {item.parent.number} episode {item.number}"
            case _:
                log_string = ""

        if item.get("active_stream", None):
            logger.debug("Found cached release for %s", log_string)
        else:
            logger.debug("No cached release found for %s", log_string)
            item.streams = {}
        return False

    def check_stream_availability(self, item: MediaItem):
        if len(item.streams) == 0:
            return
        streams = "/".join(
            list(item.streams)
        )  # THIS IT TO SLOW, LETS CHECK ONE STREAM AT A TIME
        response = get(
            f"https://api.real-debrid.com/rest/1.0/torrents/instantAvailability/{streams}/",
            additional_headers=self.auth_headers,
            response_type=dict,
        )
        cached = False
        for stream_hash, provider_list in response.data.items():
            if len(provider_list) == 0:
                continue
            for containers in provider_list.values():
                for container in containers:
                    wanted_files = {
                        file_id: file
                        for file_id, file in container.items()
                        if os.path.splitext(file["filename"])[1] in WANTED_FORMATS
                        and file["filesize"] > 50000000
                    }
                    if wanted_files:
                        cached = False
                        if item.type == "season":
                            if self._real_episode_count(wanted_files) >= len(
                                item.episodes
                            ):
                                cached = True
                        if item.type == "movie":
                            if len(wanted_files) == 1:
                                cached = True
                        if item.type == "episode":
                            if len(wanted_files) >= 1:
                                cached = True
                    item.streams[stream_hash]["files"] = wanted_files
                    item.streams[stream_hash]["cached"] = cached
                    if cached:
                        return

    def _real_episode_count(self, files):
        def count_episodes(episode_numbers):
            count = 0
            for episode in episode_numbers:
                if "-" in episode:
                    start, end = map(int, episode.split("-"))
                    count += end - start + 1
                else:
                    count += 1
            return count

        total_count = 0
        for file in files.values():
            episode_numbers = re.findall(
                r"E(\d{1,2}(?:-\d{1,2})?)",
                file["filename"],
                re.IGNORECASE,
            )
            total_count += count_episodes(episode_numbers)
        return total_count

    def add_magnet(self, item: MediaItem) -> str:
        """Add magnet link to real-debrid.com"""
        response = post(
            "https://api.real-debrid.com/rest/1.0/torrents/addMagnet",
            {
                "magnet": "magnet:?xt=urn:btih:"
                + item.active_stream["hash"]
                + "&dn=&tr="
            },
            additional_headers=self.auth_headers,
        )
        if response.is_ok:
            return response.data.id
        return None

    def select_files(self, request_id, item) -> bool:
        """Select files from real-debrid.com"""
        files = item.active_stream.get("files")
        response = post(
            f"https://api.real-debrid.com/rest/1.0/torrents/selectFiles/{request_id}",
            {"files": ",".join(files.keys())},
            additional_headers=self.auth_headers,
        )
        return response.is_ok

    def get_torrent_info(self, request_id):
        """Get torrent info from real-debrid.com"""
        response = get(
            f"https://api.real-debrid.com/rest/1.0/torrents/info/{request_id}",
            additional_headers=self.auth_headers,
        )
        if response.is_ok:
            return response.data
>>>>>>> d958a4ba
<|MERGE_RESOLUTION|>--- conflicted
+++ resolved
@@ -1,19 +1,28 @@
-<<<<<<< HEAD
 """Realdebrid module"""
 import os
 import re
 import time
 
+import requests
 from requests import ConnectTimeout
 from utils.logger import logger
 from utils.request import get, post, ping
 from utils.settings import settings_manager
 from program.media import MediaItem, MediaItemContainer, MediaItemState
-import PTN
 
 
 WANTED_FORMATS = [".mkv", ".mp4", ".avi"]
-
+RD_BASE_URL = "https://api.real-debrid.com/rest/1.0"
+
+
+def get_user():
+    # TODO: Improve
+    api_key = settings_manager.get("realdebrid")["api_key"]
+    headers = {"Authorization": f"Bearer {api_key}"}
+    response = requests.get(
+        "https://api.real-debrid.com/rest/1.0/user", headers=headers
+    )
+    return response.json()
 
 class Debrid:  # TODO CHECK TORRENTS LIST BEFORE DOWNLOAD, IF DOWNLOADED AND NOT IN LIBRARY CHOOSE ANOTHER TORRENT
     """Real-Debrid API Wrapper"""
@@ -58,12 +67,12 @@
                                     items.append(episode)
 
         for item in items:
-            added_files += self._download_movie(item)
+            added_files += self._download(item)
 
         if added_files > 0:
             logger.info("Downloaded %s cached releases", added_files)
 
-    def _download_movie(self, item):
+    def _download(self, item):
         """Download movie from real-debrid.com"""
         self.check_stream_availability(item)
         self._determine_best_stream(item)
@@ -80,31 +89,12 @@
         self.select_files(request_id, item)
 
         if item.type == "movie":
-            # file = next(iter(item.active_stream["files"].values())).get("filename")
             log_string = item.title
         if item.type == "season":
-            # for file in item.active_stream["files"].values():
-            #     obj = PTN.parse(file["filename"])
-            #     if not obj.get("episode"):
-            #         continue
-            #     episode = obj["episode"]
-            #     if type(episode) == list:
-            #         item.joined_episodes = []
-            #         for sub_episode in episode:
-            #             item.episodes[sub_episode - 1].file = file["filename"]
-            #             item.episodes[obj["episode"] - 1].folder = item.active_stream.get("name")
-            #     else:
-            #         index = obj["episode"] - 1
-            #         if index in range(len(item.episodes)):
-            #             item.episodes[obj["episode"] - 1].file = file["filename"]
-            #             item.episodes[obj["episode"] - 1].folder = item.active_stream.get("name")
             log_string = f"{item.parent.title} season {item.number}"
         if item.type == "episode":
-            # file = next(iter(item.active_stream["files"].values())).get("filename")
             log_string = f"{item.parent.parent.title} season {item.parent.number} episode {item.number}"
 
-        # item.set("folder", item.active_stream.get("name"))
-        # item.set("file", file)
         logger.debug("Downloaded %s", log_string)
         return 1
 
@@ -112,23 +102,6 @@
         data = self.get_torrent_info(request_id)
         if not data["id"] in self._torrents.keys():
             self._torrents[data["id"]] = data
-
-    def _download_show(self, item):
-        values = 0
-        for season in item.seasons:
-            if season.state == MediaItemState.SCRAPE:
-                self.check_stream_availability(season)
-                self._determine_best_stream(season)
-                values += self._download_item(season)
-            else:
-                for episode in season.episodes:
-                    if episode.state == MediaItemState.SCRAPE:
-                        self.check_stream_availability(episode)
-                        if self._determine_best_stream(episode):
-                            self._download_item(season)
-                            break
-                        values += self._download_item(episode)
-        return values
 
     def _determine_best_stream(self, item) -> bool:
         """Returns true if season stream found for episode"""
@@ -268,275 +241,4 @@
             additional_headers=self.auth_headers,
         )
         if response.is_ok:
-            return response.data
-=======
-"""Realdebrid module"""
-import os
-import re
-import time
-
-import requests
-from requests import ConnectTimeout
-from utils.logger import logger
-from utils.request import get, post, ping
-from utils.settings import settings_manager
-from program.media import MediaItem, MediaItemContainer, MediaItemState
-
-
-WANTED_FORMATS = [".mkv", ".mp4", ".avi"]
-RD_BASE_URL = "https://api.real-debrid.com/rest/1.0"
-
-
-def get_user():
-    # TODO: Improve
-    api_key = settings_manager.get("realdebrid")["api_key"]
-    headers = {"Authorization": f"Bearer {api_key}"}
-    response = requests.get(
-        "https://api.real-debrid.com/rest/1.0/user", headers=headers
-    )
-    return response.json()
-
-
-class Debrid:  # TODO CHECK TORRENTS LIST BEFORE DOWNLOAD, IF DOWNLOADED AND NOT IN LIBRARY CHOOSE ANOTHER TORRENT
-    """Real-Debrid API Wrapper"""
-
-    def __init__(self):
-        # Realdebrid class library is a necessity
-        while True:
-            self.settings = settings_manager.get("realdebrid")
-            self.auth_headers = {"Authorization": f'Bearer {self.settings["api_key"]}'}
-            if self._validate_settings():
-                self._torrents = {}
-                break
-            logger.error("Realdebrid settings incorrect, retrying in 2...")
-            time.sleep(2)
-
-    def _validate_settings(self):
-        try:
-            response = ping(
-                "https://api.real-debrid.com/rest/1.0/user",
-                additional_headers=self.auth_headers,
-            )
-            return response.ok
-        except ConnectTimeout:
-            return False
-
-    def download(self, media_items: MediaItemContainer):
-        """Download given media items from real-debrid.com"""
-        added_files = 0
-
-        items = [
-            item
-            for item in media_items
-            if item.type == "movie"
-            and item.state == MediaItemState.SCRAPED
-            or item.type == "show"
-            and item.state is not MediaItemState.LIBRARY
-        ]
-
-        for item in items:
-            if item.type == "movie":
-                added_files += self._download_movie(item)
-            if item.type == "show":
-                added_files += self._download_show(item)
-        if added_files > 0:
-            logger.info("Downloaded %s cached releases", added_files)
-
-    def _download_movie(self, item):
-        """Download movie from real-debrid.com"""
-        self.check_stream_availability(item)
-        self._determine_best_stream(item)
-        self._download_item(item)
-        # item.change_state(MediaItemState.DOWNLOADING)
-        return 1
-
-    def _download_item(self, item):
-        if not item.get("active_stream", None):
-            return 0
-        request_id = self.add_magnet(item)
-
-        time.sleep(0.3)
-        self.select_files(request_id, item)
-
-        folder_name = item.active_stream.get("name", None).split("\n")[0]
-
-        if item.type == "movie":
-            item.set("file_name", item.active_stream.get("name"))
-            log_string = item.title
-        if item.type == "season":
-            if folder_name:
-                item.parent.locations.append(folder_name)
-            log_string = f"{item.parent.title} season {item.number}"
-            # item.parent.change_state(MediaItemState.PARTIALLY_DOWNLOADING)
-        if item.type == "episode":
-            log_string = f"{item.parent.parent.title} season {item.parent.number} episode {item.number}"
-            if folder_name:
-                item.parent.parent.locations.append(folder_name)
-            item.set("file_name", item.active_stream.get("file_name"))
-            # item.parent.parent.change_state(MediaItemState.PARTIALLY_DOWNLOADING)
-        logger.debug("Downloaded %s", log_string)
-        # item.change_state(MediaItemState.DOWNLOADING)
-        return 1
-
-    def _get_torrent_info(self, request_id):
-        data = self.get_torrent_info(request_id)
-        if not data["id"] in self._torrents.keys():
-            self._torrents[data["id"]] = data
-
-    def _download_show(self, item):
-        values = 0
-        for season in item.seasons:
-            if season.state == MediaItemState.SCRAPED:
-                self.check_stream_availability(season)
-                self._determine_best_stream(season)
-                values += self._download_item(season)
-            else:
-                for episode in season.episodes:
-                    if episode.state == MediaItemState.SCRAPED:
-                        self.check_stream_availability(episode)
-                        if self._determine_best_stream(episode):
-                            self._download_item(season)
-                            break
-                        values += self._download_item(episode)
-        return values
-
-    def _determine_best_stream(self, item) -> bool:
-        """Returns true if season stream found for episode"""
-        cached = [
-            stream_hash
-            for stream_hash, stream_value in item.streams.items()
-            if stream_value.get("cached")
-        ]
-        for stream_hash, stream in item.streams.items():
-            # folder_name = stream["name"].split("\n")[0]
-            if item.type == "episode":
-                if self._real_episode_count(stream["files"]) >= len(
-                    item.parent.episodes
-                ):
-                    # item.parent.change_state(MediaItemState.SCRAPED)
-                    item.parent.set("active_stream", stream)
-                    logger.debug(
-                        "Found cached release for %s %s",
-                        item.parent.parent.title,
-                        item.parent.number,
-                    )
-                    return True
-                if self._real_episode_count(stream["files"]) == 0:
-                    continue
-            if stream_hash in cached:
-                stream["hash"] = stream_hash
-                item.set("active_stream", stream)
-                break
-        match (item.type):
-            case "movie":
-                log_string = item.title
-            case "season":
-                log_string = f"{item.parent.title} season {item.number}"
-            case "episode":
-                log_string = f"{item.parent.parent.title} season {item.parent.number} episode {item.number}"
-            case _:
-                log_string = ""
-
-        if item.get("active_stream", None):
-            logger.debug("Found cached release for %s", log_string)
-        else:
-            logger.debug("No cached release found for %s", log_string)
-            item.streams = {}
-        return False
-
-    def check_stream_availability(self, item: MediaItem):
-        if len(item.streams) == 0:
-            return
-        streams = "/".join(
-            list(item.streams)
-        )  # THIS IT TO SLOW, LETS CHECK ONE STREAM AT A TIME
-        response = get(
-            f"https://api.real-debrid.com/rest/1.0/torrents/instantAvailability/{streams}/",
-            additional_headers=self.auth_headers,
-            response_type=dict,
-        )
-        cached = False
-        for stream_hash, provider_list in response.data.items():
-            if len(provider_list) == 0:
-                continue
-            for containers in provider_list.values():
-                for container in containers:
-                    wanted_files = {
-                        file_id: file
-                        for file_id, file in container.items()
-                        if os.path.splitext(file["filename"])[1] in WANTED_FORMATS
-                        and file["filesize"] > 50000000
-                    }
-                    if wanted_files:
-                        cached = False
-                        if item.type == "season":
-                            if self._real_episode_count(wanted_files) >= len(
-                                item.episodes
-                            ):
-                                cached = True
-                        if item.type == "movie":
-                            if len(wanted_files) == 1:
-                                cached = True
-                        if item.type == "episode":
-                            if len(wanted_files) >= 1:
-                                cached = True
-                    item.streams[stream_hash]["files"] = wanted_files
-                    item.streams[stream_hash]["cached"] = cached
-                    if cached:
-                        return
-
-    def _real_episode_count(self, files):
-        def count_episodes(episode_numbers):
-            count = 0
-            for episode in episode_numbers:
-                if "-" in episode:
-                    start, end = map(int, episode.split("-"))
-                    count += end - start + 1
-                else:
-                    count += 1
-            return count
-
-        total_count = 0
-        for file in files.values():
-            episode_numbers = re.findall(
-                r"E(\d{1,2}(?:-\d{1,2})?)",
-                file["filename"],
-                re.IGNORECASE,
-            )
-            total_count += count_episodes(episode_numbers)
-        return total_count
-
-    def add_magnet(self, item: MediaItem) -> str:
-        """Add magnet link to real-debrid.com"""
-        response = post(
-            "https://api.real-debrid.com/rest/1.0/torrents/addMagnet",
-            {
-                "magnet": "magnet:?xt=urn:btih:"
-                + item.active_stream["hash"]
-                + "&dn=&tr="
-            },
-            additional_headers=self.auth_headers,
-        )
-        if response.is_ok:
-            return response.data.id
-        return None
-
-    def select_files(self, request_id, item) -> bool:
-        """Select files from real-debrid.com"""
-        files = item.active_stream.get("files")
-        response = post(
-            f"https://api.real-debrid.com/rest/1.0/torrents/selectFiles/{request_id}",
-            {"files": ",".join(files.keys())},
-            additional_headers=self.auth_headers,
-        )
-        return response.is_ok
-
-    def get_torrent_info(self, request_id):
-        """Get torrent info from real-debrid.com"""
-        response = get(
-            f"https://api.real-debrid.com/rest/1.0/torrents/info/{request_id}",
-            additional_headers=self.auth_headers,
-        )
-        if response.is_ok:
-            return response.data
->>>>>>> d958a4ba
+            return response.data